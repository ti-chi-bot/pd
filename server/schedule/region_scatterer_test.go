--- conflicted
+++ resolved
@@ -644,51 +644,24 @@
 	}
 }
 
-<<<<<<< HEAD
-// TestBalanceRegion tests whether region peers and leaders are balanced after scatter.
-// ref https://github.com/tikv/pd/issues/6017
-func TestBalanceRegion(t *testing.T) {
-=======
 // TestSelectedStoresTooManyPeers tests if the peer count has changed due to the picking strategy.
 // Ref https://github.com/tikv/pd/issues/5909
 func TestSelectedStoresTooManyPeers(t *testing.T) {
->>>>>>> 0646a37b
 	re := require.New(t)
 	ctx, cancel := context.WithCancel(context.Background())
 	defer cancel()
 	opt := config.NewTestOptions()
-<<<<<<< HEAD
-	opt.SetLocationLabels([]string{"host"})
-	tc := mockcluster.NewCluster(ctx, opt)
-	stream := hbstream.NewTestHeartbeatStreams(ctx, tc.ID, tc, false)
-	oc := NewOperatorController(ctx, tc, stream)
-	// Add 6 stores in 3 hosts.
-	for i := uint64(2); i <= 7; i++ {
-		tc.AddLabelsStore(i, 0, map[string]string{"host": strconv.FormatUint(i/2, 10)})
-=======
 	tc := mockcluster.NewCluster(ctx, opt)
 	stream := hbstream.NewTestHeartbeatStreams(ctx, tc.ID, tc, false)
 	oc := NewOperatorController(ctx, tc, stream)
 	// Add 4 stores.
 	for i := uint64(1); i <= 5; i++ {
 		tc.AddRegionStore(i, 0)
->>>>>>> 0646a37b
 		// prevent store from being disconnected
 		tc.SetStoreLastHeartbeatInterval(i, -10*time.Minute)
 	}
 	group := "group"
 	scatterer := NewRegionScatterer(ctx, tc, oc)
-<<<<<<< HEAD
-	for i := uint64(1001); i <= 1300; i++ {
-		region := tc.AddLeaderRegion(i, 2, 4, 6)
-		op := scatterer.scatterRegion(region, group)
-		re.False(isPeerCountChanged(op))
-	}
-	for i := uint64(2); i <= 7; i++ {
-		re.Equal(uint64(150), scatterer.ordinaryEngine.selectedPeer.Get(i, group))
-		re.Equal(uint64(50), scatterer.ordinaryEngine.selectedLeader.Get(i, group))
-	}
-=======
 	// priority 4 > 1 > 5 > 2 == 3
 	for i := 0; i < 1200; i++ {
 		scatterer.ordinaryEngine.selectedPeer.Put(2, group)
@@ -706,7 +679,36 @@
 		op := scatterer.scatterRegion(region, group)
 		re.False(isPeerCountChanged(op))
 	}
->>>>>>> 0646a37b
+}
+
+// TestBalanceRegion tests whether region peers and leaders are balanced after scatter.
+// ref https://github.com/tikv/pd/issues/6017
+func TestBalanceRegion(t *testing.T) {
+	re := require.New(t)
+	ctx, cancel := context.WithCancel(context.Background())
+	defer cancel()
+	opt := config.NewTestOptions()
+	opt.SetLocationLabels([]string{"host"})
+	tc := mockcluster.NewCluster(ctx, opt)
+	stream := hbstream.NewTestHeartbeatStreams(ctx, tc.ID, tc, false)
+	oc := NewOperatorController(ctx, tc, stream)
+	// Add 6 stores in 3 hosts.
+	for i := uint64(2); i <= 7; i++ {
+		tc.AddLabelsStore(i, 0, map[string]string{"host": strconv.FormatUint(i/2, 10)})
+		// prevent store from being disconnected
+		tc.SetStoreLastHeartbeatInterval(i, -10*time.Minute)
+	}
+	group := "group"
+	scatterer := NewRegionScatterer(ctx, tc, oc)
+	for i := uint64(1001); i <= 1300; i++ {
+		region := tc.AddLeaderRegion(i, 2, 4, 6)
+		op := scatterer.scatterRegion(region, group)
+		re.False(isPeerCountChanged(op))
+	}
+	for i := uint64(2); i <= 7; i++ {
+		re.Equal(uint64(150), scatterer.ordinaryEngine.selectedPeer.Get(i, group))
+		re.Equal(uint64(50), scatterer.ordinaryEngine.selectedLeader.Get(i, group))
+	}
 }
 
 func isPeerCountChanged(op *operator.Operator) bool {
